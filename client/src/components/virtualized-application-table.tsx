<<<<<<< HEAD
import React, { forwardRef, useRef } from 'react';
import { FixedSizeList as List } from 'react-window';
import AutoSizer from 'react-virtualized-auto-sizer';
import { ChevronDown, Circle, Check, Trash2 } from 'lucide-react';
import { Button } from './ui/button';
import { Tooltip } from './ui/tooltip';

function formatDate(date?: string) {
  if (!date) return '';
  return new Date(date).toLocaleDateString('en-US', {
    day: 'numeric',
    month: 'short',
    year: 'numeric'
  });
}

interface Application {
  id: string;
  companyName: string;
  roleTitle: string;
  jobStatus: string;
  applicationStage?: string;
  dateApplied?: string;
  resumeVersion?: string;
  modeOfApplication?: string;
}
=======
import { memo, useMemo, useCallback } from "react";
import { FixedSizeList as List } from "react-window";
import { Application } from "@shared/schema";
import { useDebouncedCallback } from "@/hooks/use-debounced-value";
import { Badge } from "@/components/ui/badge";
import { Button } from "@/components/ui/button";
import NotionCell from "@/components/notion-cell";
import { format } from "date-fns";
import { Eye, ExternalLink } from "lucide-react";
import { JOB_STATUSES, APPLICATION_STAGES, MODES_OF_APPLICATION, ROLE_TITLES } from "@/lib/constants";
>>>>>>> f82e84f6

interface VirtualizedApplicationTableProps {
  applications: Application[];
  onEdit: (application: Application, field: string, value: string) => void;
  onEndReached?: () => void;
  onDelete?: (application: Application) => void;
  stageFilter: string[];
  setStageFilter: (value: string[]) => void;
  allStages: string[];
  modeFilter: string;
  setModeFilter: (value: string) => void;
  allModes: string[];
  companyFilter: string;
  setCompanyFilter: (value: string) => void;
  allCompanies: string[];
}

const ROW_HEIGHT = 64;

const jobStatuses = ['Applied', 'In Progress', 'Rejected', 'Offer'];
const applicationStages = ['In Review', 'HR Round', 'HM Round', 'Case Study', 'Panel', 'Offer', 'Rejected'];
const modeOfApplications = ['Recruiter', 'Company Website', 'LinkedIn', 'Referral'];
const roleTitles = [
  'Product Manager',
  'Senior Product Manager',
  'Staff Product Manager',
  'Principal Product Manager',
  'Product Lead',
  'Head of Product',
  'VP of Product',
  'Chief Product Officer'
];

const Dropdown = ({ 
  options, 
  value, 
  onChange, 
  color 
}: { 
  options: string[], 
  value: string, 
  onChange: (value: string) => void,
  color?: string 
}) => {
  const [isOpen, setIsOpen] = React.useState(false);

  return (
    <div className="relative">
      <div 
        className="flex items-center space-x-2 cursor-pointer" 
        onClick={() => setIsOpen(!isOpen)}
      >
        {color && <Circle className={`w-2 h-2 fill-current ${color}`} />}
        <span className="text-sm text-gray-200">{value}</span>
        <ChevronDown className={`w-4 h-4 text-gray-500 transition-transform ${isOpen ? 'transform rotate-180' : ''}`} />
      </div>
      
      {isOpen && (
        <div className="absolute z-50 mt-1 w-48 bg-gray-800 rounded-md shadow-lg py-1 border border-gray-700">
          {options.map((option) => (
            <div
              key={option}
              className="px-4 py-2 hover:bg-gray-700 cursor-pointer flex items-center"
              onClick={() => {
                onChange(option);
                setIsOpen(false);
              }}
            >
              <span className="text-sm text-gray-200">{option}</span>
              {value === option && (
                <Check className="w-4 h-4 text-blue-400 ml-auto" />
              )}
            </div>
          ))}
        </div>
      )}
    </div>
  );
};

const StatusIndicator = ({ 
  status, 
  onChange 
}: { 
  status: string, 
  onChange: (value: string) => void 
}) => {
  const getStatusColor = (status: string) => {
    switch (status.toLowerCase()) {
      case 'applied':
        return 'text-blue-400';
      case 'rejected':
        return 'text-red-400';
      case 'in progress':
        return 'text-yellow-400';
      case 'offer':
        return 'text-green-400';
      default:
        return 'text-gray-400';
    }
  };

  return (
<<<<<<< HEAD
    <Dropdown
      options={jobStatuses}
      value={status}
      onChange={onChange}
      color={getStatusColor(status)}
    />
  );
};
=======
    <div style={style} className="flex items-center border-b border-gray-200 hover:bg-gray-50 px-4">
      <div className="grid grid-cols-7 gap-4 w-full py-3">
        {/* Date Applied */}
        <div className="text-sm text-gray-900">
          {format(new Date(application.dateApplied), "dd MMM yy")}
        </div>
>>>>>>> f82e84f6

function getStatusForStage(stage: string, currentStatus: string) {
  if (["HR Round", "HM Round", "Panel", "Case Study"].includes(stage)) return "In Progress";
  if (stage === "Rejected") return "Rejected";
  if (stage === "Offer") return "Offer";
  return currentStatus;
}

const Row = ({ 
  index, 
  style, 
  data 
}: { 
  index: number; 
  style: React.CSSProperties; 
  data: { 
    applications: Application[]; 
    onEdit: (app: Application, field: string, value: string) => void;
    onDelete?: (application: Application) => void;
  } 
}) => {
  const application = data.applications[index];
  const { onEdit, onDelete } = data;
  
  return (
    <div 
      style={{ ...style, transition: 'background-color 0.15s ease' }} 
      className="flex items-center px-4 border-b border-gray-800 hover:bg-white/5 group"
    >
      <div className="flex-1 min-w-[120px]">
        <span className="text-sm font-medium text-gray-200">{formatDate(application.dateApplied)}</span>
      </div>
      
      <div className="flex-1 min-w-[200px]">
        <input
          type="text"
          value={application.companyName}
          onChange={(e) => onEdit(application, 'companyName', e.target.value)}
          className="w-full bg-transparent text-sm text-gray-200 focus:outline-none focus:ring-1 focus:ring-gray-700 rounded px-2 py-1"
          placeholder="Enter company name..."
        />
<<<<<<< HEAD
      </div>
      
      <div className="flex-1 min-w-[250px]">
        <Dropdown
          options={roleTitles}
          value={application.roleTitle || 'Select role...'}
          onChange={(value) => onEdit(application, 'roleTitle', value)}
        />
      </div>
      
      <div className="flex-1 min-w-[150px]">
        <span className="text-sm text-gray-200">{application.jobStatus}</span>
      </div>
      
      <div className="flex-1 min-w-[150px]">
        <Dropdown
          options={applicationStages}
          value={application.applicationStage || 'In Review'}
          onChange={(value) => {
            const newStatus = getStatusForStage(value, application.jobStatus);
            onEdit(application, 'applicationStage', value);
            if (newStatus !== application.jobStatus) {
              onEdit(application, 'jobStatus', newStatus);
            }
          }}
        />
      </div>
      
      <div className="flex-1 min-w-[120px]">
        <span className="text-sm text-gray-200">{application.resumeVersion}</span>
      </div>
      
      <div className="flex-1 min-w-[150px]">
        <Dropdown
          options={modeOfApplications}
          value={application.modeOfApplication || 'Company Website'}
          onChange={(value) => onEdit(application, 'modeOfApplication', value)}
        />
      </div>
      <div className="flex items-center justify-end min-w-[40px]">
        {onDelete && (
          <Button
            variant="ghost"
            size="icon"
            onClick={() => onDelete(application)}
            className="text-red-400 hover:text-red-600"
          >
            <Trash2 className="w-4 h-4" />
          </Button>
        )}
=======

        {/* Position (Role Title) - Dropdown */}
        <select
          className="border rounded px-2 py-1 text-sm"
          value={application.roleTitle}
          onChange={e => debouncedUpdate("roleTitle", e.target.value)}
        >
          {ROLE_TITLES.map(role => (
            <option key={role} value={role}>{role}</option>
          ))}
        </select>

        {/* Status - Dropdown */}
        <select
          className="border rounded px-2 py-1 text-sm"
          value={application.jobStatus}
          onChange={e => debouncedUpdate("jobStatus", e.target.value)}
        >
          {JOB_STATUSES.map(status => (
            <option key={status} value={status}>{status}</option>
          ))}
        </select>

        {/* Stage - Dropdown */}
        <select
          className="border rounded px-2 py-1 text-sm"
          value={application.applicationStage}
          onChange={e => debouncedUpdate("applicationStage", e.target.value)}
        >
          {APPLICATION_STAGES.map(stage => (
            <option key={stage} value={stage}>{stage}</option>
          ))}
        </select>

        {/* Mode - Dropdown */}
        <select
          className="border rounded px-2 py-1 text-sm"
          value={application.modeOfApplication || ""}
          onChange={e => debouncedUpdate("modeOfApplication", e.target.value)}
        >
          <option value="">Select</option>
          {MODES_OF_APPLICATION.map(mode => (
            <option key={mode} value={mode}>{mode}</option>
          ))}
        </select>

        {/* Follow-up */}
        <NotionCell
          value={application.followUpDate || ""}
          onSave={(value) => debouncedUpdate("followUpDate", value)}
          type="date"
          placeholder="Select date"
        />
>>>>>>> f82e84f6
      </div>
    </div>
  );
};

export const VirtualizedApplicationTable = React.forwardRef<any, VirtualizedApplicationTableProps>(
  ({ applications, onEdit, onEndReached, onDelete, stageFilter, setStageFilter, allStages, modeFilter, setModeFilter, allModes, companyFilter, setCompanyFilter, allCompanies }, ref) => {
    return (
      <div className="h-[600px] w-full bg-[#0F1218] rounded-lg border border-gray-800">
        <div className="flex flex-col">
          <div className="flex items-center px-4 py-3 border-b border-gray-800">
            <div className="flex-1 min-w-[120px]">
              <span className="text-xs font-medium text-blue-400">DATE</span>
            </div>
            <div className="flex-1 min-w-[200px]">
              <span className="text-xs font-medium text-gray-400">COMPANY</span>
              <input
                type="text"
                value={companyFilter}
                onChange={e => setCompanyFilter(e.target.value)}
                placeholder="Filter"
                className="w-full mt-1 px-1 py-0.5 rounded bg-gray-800 text-xs text-gray-100 border border-gray-700"
              />
            </div>
            <div className="flex-1 min-w-[250px]">
              <span className="text-xs font-medium text-purple-400">ROLE</span>
            </div>
            <div className="flex-1 min-w-[150px]">
              <span className="text-xs font-medium text-green-400">STATUS</span>
            </div>
            <div className="flex-1 min-w-[150px]">
              <span className="text-xs font-medium text-orange-400">STAGE</span>
              <select
                value={stageFilter.join(',')}
                onChange={e => setStageFilter(e.target.value.split(','))}
                className="w-full mt-1 px-1 py-0.5 rounded bg-gray-800 text-xs text-gray-100 border border-gray-700"
              >
                <option value="">All</option>
                {allStages.map(stage => (
                  <option key={stage} value={stage}>{stage}</option>
                ))}
              </select>
            </div>
            <div className="flex-1 min-w-[120px]">
              <span className="text-xs font-medium text-cyan-400">RESUME</span>
            </div>
            <div className="flex-1 min-w-[150px]">
              <span className="text-xs font-medium text-pink-400">APPLIED VIA</span>
              <select
                value={modeFilter}
                onChange={e => setModeFilter(e.target.value)}
                className="w-full mt-1 px-1 py-0.5 rounded bg-gray-800 text-xs text-gray-100 border border-gray-700"
              >
                <option value="">All</option>
                {allModes.map(mode => (
                  <option key={mode} value={mode}>{mode}</option>
                ))}
              </select>
            </div>
            <div className="flex-1 min-w-[40px]" />
          </div>
        </div>
        <AutoSizer>
          {({ height, width }) => (
            <List
              ref={ref}
              key={applications.length}
              height={height - 48}
              width={width}
              itemCount={applications.length}
              itemSize={ROW_HEIGHT}
              itemData={{ applications, onEdit, onDelete }}
              onScroll={({ scrollOffset }) => {
                const el = (ref && typeof ref !== 'function' ? ref.current?._outerRef : undefined);
                if (!el) return;
                const distanceFromBottom = el.scrollHeight - (scrollOffset + el.clientHeight);
                if (distanceFromBottom < 150) {
                  onEndReached?.();
                }
              }}
            >
              {Row}
            </List>
          )}
        </AutoSizer>
      </div>
    );
  }
<<<<<<< HEAD
);
VirtualizedApplicationTable.displayName = "VirtualizedApplicationTable";
export default VirtualizedApplicationTable;
=======

  return (
    <div className="bg-white rounded-lg border border-gray-200">
      {/* Header */}
      <div className="grid grid-cols-7 gap-4 px-4 py-3 bg-gray-50 border-b border-gray-200 text-sm font-medium text-gray-700">
        <div>Date Applied</div>
        <div>Company</div>
        <div>Position</div>
        <div>Status</div>
        <div>Stage</div>
        <div>Mode</div>
        <div>Follow-up</div>
      </div>

      {/* Virtualized List */}
      <List
        height={Math.min(applications.length * 70, 500)} // Max height of 500px
        width="100%"
        itemCount={applications.length}
        itemSize={70}
        itemData={itemData}
        overscanCount={5} // Render 5 extra items for smooth scrolling
      >
        {ApplicationRow}
      </List>
    </div>
  );
});
>>>>>>> f82e84f6
<|MERGE_RESOLUTION|>--- conflicted
+++ resolved
@@ -1,4 +1,3 @@
-<<<<<<< HEAD
 import React, { forwardRef, useRef } from 'react';
 import { FixedSizeList as List } from 'react-window';
 import AutoSizer from 'react-virtualized-auto-sizer';
@@ -25,18 +24,6 @@
   resumeVersion?: string;
   modeOfApplication?: string;
 }
-=======
-import { memo, useMemo, useCallback } from "react";
-import { FixedSizeList as List } from "react-window";
-import { Application } from "@shared/schema";
-import { useDebouncedCallback } from "@/hooks/use-debounced-value";
-import { Badge } from "@/components/ui/badge";
-import { Button } from "@/components/ui/button";
-import NotionCell from "@/components/notion-cell";
-import { format } from "date-fns";
-import { Eye, ExternalLink } from "lucide-react";
-import { JOB_STATUSES, APPLICATION_STAGES, MODES_OF_APPLICATION, ROLE_TITLES } from "@/lib/constants";
->>>>>>> f82e84f6
 
 interface VirtualizedApplicationTableProps {
   applications: Application[];
@@ -140,161 +127,46 @@
   };
 
   return (
-<<<<<<< HEAD
-    <Dropdown
-      options={jobStatuses}
-      value={status}
-      onChange={onChange}
-      color={getStatusColor(status)}
-    />
-  );
-};
-=======
     <div style={style} className="flex items-center border-b border-gray-200 hover:bg-gray-50 px-4">
-      <div className="grid grid-cols-7 gap-4 w-full py-3">
+      <div className="grid grid-cols-8 gap-4 w-full py-3">
         {/* Date Applied */}
         <div className="text-sm text-gray-900">
           {format(new Date(application.dateApplied), "dd MMM yy")}
         </div>
->>>>>>> f82e84f6
-
-function getStatusForStage(stage: string, currentStatus: string) {
-  if (["HR Round", "HM Round", "Panel", "Case Study"].includes(stage)) return "In Progress";
-  if (stage === "Rejected") return "Rejected";
-  if (stage === "Offer") return "Offer";
-  return currentStatus;
-}
-
-const Row = ({ 
-  index, 
-  style, 
-  data 
-}: { 
-  index: number; 
-  style: React.CSSProperties; 
-  data: { 
-    applications: Application[]; 
-    onEdit: (app: Application, field: string, value: string) => void;
-    onDelete?: (application: Application) => void;
-  } 
-}) => {
-  const application = data.applications[index];
-  const { onEdit, onDelete } = data;
-  
-  return (
-    <div 
-      style={{ ...style, transition: 'background-color 0.15s ease' }} 
-      className="flex items-center px-4 border-b border-gray-800 hover:bg-white/5 group"
-    >
-      <div className="flex-1 min-w-[120px]">
-        <span className="text-sm font-medium text-gray-200">{formatDate(application.dateApplied)}</span>
-      </div>
-      
-      <div className="flex-1 min-w-[200px]">
-        <input
-          type="text"
+
+        {/* Company */}
+        <NotionCell
           value={application.companyName}
-          onChange={(e) => onEdit(application, 'companyName', e.target.value)}
-          className="w-full bg-transparent text-sm text-gray-200 focus:outline-none focus:ring-1 focus:ring-gray-700 rounded px-2 py-1"
-          placeholder="Enter company name..."
+          onSave={(value) => debouncedUpdate("companyName", value)}
+          className="font-medium"
         />
-<<<<<<< HEAD
-      </div>
-      
-      <div className="flex-1 min-w-[250px]">
-        <Dropdown
-          options={roleTitles}
-          value={application.roleTitle || 'Select role...'}
-          onChange={(value) => onEdit(application, 'roleTitle', value)}
+
+        {/* Position */}
+        <NotionCell
+          value={application.roleTitle}
+          onSave={(value) => debouncedUpdate("roleTitle", value)}
         />
-      </div>
-      
-      <div className="flex-1 min-w-[150px]">
-        <span className="text-sm text-gray-200">{application.jobStatus}</span>
-      </div>
-      
-      <div className="flex-1 min-w-[150px]">
-        <Dropdown
-          options={applicationStages}
-          value={application.applicationStage || 'In Review'}
-          onChange={(value) => {
-            const newStatus = getStatusForStage(value, application.jobStatus);
-            onEdit(application, 'applicationStage', value);
-            if (newStatus !== application.jobStatus) {
-              onEdit(application, 'jobStatus', newStatus);
-            }
-          }}
+
+        {/* Status */}
+        <div>
+          <Badge className={getStatusColor(application.jobStatus)}>
+            {application.jobStatus}
+          </Badge>
+        </div>
+
+        {/* Stage */}
+        <div>
+          <Badge variant="outline" className={getStageColor(application.applicationStage)}>
+            {application.applicationStage}
+          </Badge>
+        </div>
+
+        {/* Mode */}
+        <NotionCell
+          value={application.modeOfApplication || ""}
+          onSave={(value) => debouncedUpdate("modeOfApplication", value)}
+          placeholder="LinkedIn"
         />
-      </div>
-      
-      <div className="flex-1 min-w-[120px]">
-        <span className="text-sm text-gray-200">{application.resumeVersion}</span>
-      </div>
-      
-      <div className="flex-1 min-w-[150px]">
-        <Dropdown
-          options={modeOfApplications}
-          value={application.modeOfApplication || 'Company Website'}
-          onChange={(value) => onEdit(application, 'modeOfApplication', value)}
-        />
-      </div>
-      <div className="flex items-center justify-end min-w-[40px]">
-        {onDelete && (
-          <Button
-            variant="ghost"
-            size="icon"
-            onClick={() => onDelete(application)}
-            className="text-red-400 hover:text-red-600"
-          >
-            <Trash2 className="w-4 h-4" />
-          </Button>
-        )}
-=======
-
-        {/* Position (Role Title) - Dropdown */}
-        <select
-          className="border rounded px-2 py-1 text-sm"
-          value={application.roleTitle}
-          onChange={e => debouncedUpdate("roleTitle", e.target.value)}
-        >
-          {ROLE_TITLES.map(role => (
-            <option key={role} value={role}>{role}</option>
-          ))}
-        </select>
-
-        {/* Status - Dropdown */}
-        <select
-          className="border rounded px-2 py-1 text-sm"
-          value={application.jobStatus}
-          onChange={e => debouncedUpdate("jobStatus", e.target.value)}
-        >
-          {JOB_STATUSES.map(status => (
-            <option key={status} value={status}>{status}</option>
-          ))}
-        </select>
-
-        {/* Stage - Dropdown */}
-        <select
-          className="border rounded px-2 py-1 text-sm"
-          value={application.applicationStage}
-          onChange={e => debouncedUpdate("applicationStage", e.target.value)}
-        >
-          {APPLICATION_STAGES.map(stage => (
-            <option key={stage} value={stage}>{stage}</option>
-          ))}
-        </select>
-
-        {/* Mode - Dropdown */}
-        <select
-          className="border rounded px-2 py-1 text-sm"
-          value={application.modeOfApplication || ""}
-          onChange={e => debouncedUpdate("modeOfApplication", e.target.value)}
-        >
-          <option value="">Select</option>
-          {MODES_OF_APPLICATION.map(mode => (
-            <option key={mode} value={mode}>{mode}</option>
-          ))}
-        </select>
 
         {/* Follow-up */}
         <NotionCell
@@ -303,7 +175,28 @@
           type="date"
           placeholder="Select date"
         />
->>>>>>> f82e84f6
+
+        {/* Actions */}
+        <div className="flex items-center space-x-2">
+          <Button
+            variant="ghost"
+            size="sm"
+            onClick={() => onViewDetails(application)}
+            className="text-gray-500 hover:text-gray-700"
+          >
+            <Eye className="h-4 w-4" />
+          </Button>
+          {application.roleUrl && (
+            <Button
+              variant="ghost"
+              size="sm"
+              onClick={() => window.open(application.roleUrl!, "_blank")}
+              className="text-gray-500 hover:text-gray-700"
+            >
+              <ExternalLink className="h-4 w-4" />
+            </Button>
+          )}
+        </div>
       </div>
     </div>
   );
@@ -392,16 +285,11 @@
       </div>
     );
   }
-<<<<<<< HEAD
-);
-VirtualizedApplicationTable.displayName = "VirtualizedApplicationTable";
-export default VirtualizedApplicationTable;
-=======
 
   return (
     <div className="bg-white rounded-lg border border-gray-200">
       {/* Header */}
-      <div className="grid grid-cols-7 gap-4 px-4 py-3 bg-gray-50 border-b border-gray-200 text-sm font-medium text-gray-700">
+      <div className="grid grid-cols-8 gap-4 px-4 py-3 bg-gray-50 border-b border-gray-200 text-sm font-medium text-gray-700">
         <div>Date Applied</div>
         <div>Company</div>
         <div>Position</div>
@@ -409,6 +297,7 @@
         <div>Stage</div>
         <div>Mode</div>
         <div>Follow-up</div>
+        <div>Actions</div>
       </div>
 
       {/* Virtualized List */}
@@ -424,5 +313,4 @@
       </List>
     </div>
   );
-});
->>>>>>> f82e84f6
+});