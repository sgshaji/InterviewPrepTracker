--- conflicted
+++ resolved
@@ -1,3 +1,4 @@
+import { Switch, Route, Redirect } from "wouter";
 import { Switch, Route, Redirect } from "wouter";
 import { queryClient } from "./lib/queryClient";
 import { QueryClientProvider } from "@tanstack/react-query";
@@ -23,10 +24,7 @@
       <Route path="/login">{() => <Redirect to="/" />}</Route>
       <Route path="/register">{() => <Redirect to="/" />}</Route>
       <Route path="/auth">{() => <Redirect to="/" />}</Route>
-<<<<<<< HEAD
 
-=======
->>>>>>> f82e84f6
       {/* Main app with sidebar */}
       <Route>
         <div className="flex h-screen bg-slate-50">
